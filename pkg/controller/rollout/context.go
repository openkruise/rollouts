/*
Copyright 2022 The Kruise Authors.

Licensed under the Apache License, Version 2.0 (the "License");
you may not use this file except in compliance with the License.
You may obtain a copy of the License at

    http://www.apache.org/licenses/LICENSE-2.0

Unless required by applicable law or agreed to in writing, software
distributed under the License is distributed on an "AS IS" BASIS,
WITHOUT WARRANTIES OR CONDITIONS OF ANY KIND, either express or implied.
See the License for the specific language governing permissions and
limitations under the License.
*/

package rollout

import (
	"fmt"
	"time"

	rolloutv1alpha1 "github.com/openkruise/rollouts/api/v1alpha1"
	"github.com/openkruise/rollouts/pkg/controller/rollout/batchrelease"
	"github.com/openkruise/rollouts/pkg/util"
	"k8s.io/client-go/tools/record"
	"k8s.io/klog/v2"
	"sigs.k8s.io/controller-runtime/pkg/client"
)

type rolloutContext struct {
	client.Client

	rollout *rolloutv1alpha1.Rollout

	newStatus *rolloutv1alpha1.RolloutStatus

	isComplete bool

	stableService string

	canaryService string

	workload *util.Workload

	batchControl batchrelease.BatchRelease

	recheckTime *time.Time

	recorder record.EventRecorder
}

func newRolloutContext(client client.Client, recorder record.EventRecorder, rollout *rolloutv1alpha1.Rollout, newStatus *rolloutv1alpha1.RolloutStatus, workload *util.Workload) *rolloutContext {
	rolloutCon := &rolloutContext{
		Client:       client,
		rollout:      rollout,
		newStatus:    newStatus,
		batchControl: batchrelease.NewInnerBatchController(client, rollout, getRolloutID(workload, rollout)),
		workload:     workload,
		recorder:     recorder,
	}
	if len(rolloutCon.rollout.Spec.Strategy.Canary.TrafficRoutings) > 0 {
		rolloutCon.stableService = rolloutCon.rollout.Spec.Strategy.Canary.TrafficRoutings[0].Service
		rolloutCon.canaryService = fmt.Sprintf("%s-canary", rolloutCon.stableService)
	}
	return rolloutCon
}

func (r *rolloutContext) reconcile() error {
	// canary strategy
	if r.rollout.Spec.Strategy.Canary != nil {
		klog.Infof("rollout(%s/%s) run Canary action...", r.rollout.Namespace, r.rollout.Name)
		return r.runCanary()
	}
	return nil
}

func (r *rolloutContext) finalising() (bool, error) {
	// canary strategy
	if r.rollout.Spec.Strategy.Canary != nil {
		done, err := r.doCanaryFinalising()
		if err == nil && !done {
			// The finalizer is not finished, wait one second
			expectedTime := time.Now().Add(time.Duration(defaultGracePeriodSeconds) * time.Second)
			r.recheckTime = &expectedTime
		}
		return done, err
	}
	return false, nil
}

func (r *rolloutContext) podRevisionLabelKey() string {
	if r.workload == nil {
		return ""
	}
	return r.workload.RevisionLabelKey
}

<<<<<<< HEAD
//isAllowRun return next allow run time
func (r *rolloutContext) isAllowRun(expectedTime time.Time) (time.Time, bool) {
	return util.TimeInSlice(expectedTime, &r.rollout.Spec.AllowRunTime)
=======
func getRolloutID(workload *util.Workload, rollout *rolloutv1alpha1.Rollout) string {
	if workload != nil {
		firstChoice := workload.Labels[util.RolloutIDLabel]
		if firstChoice != "" {
			return firstChoice
		}
	}
	if rollout != nil {
		return rollout.Spec.RolloutID
	}
	return ""
>>>>>>> e1ba1b0e
}<|MERGE_RESOLUTION|>--- conflicted
+++ resolved
@@ -96,11 +96,6 @@
 	return r.workload.RevisionLabelKey
 }
 
-<<<<<<< HEAD
-//isAllowRun return next allow run time
-func (r *rolloutContext) isAllowRun(expectedTime time.Time) (time.Time, bool) {
-	return util.TimeInSlice(expectedTime, &r.rollout.Spec.AllowRunTime)
-=======
 func getRolloutID(workload *util.Workload, rollout *rolloutv1alpha1.Rollout) string {
 	if workload != nil {
 		firstChoice := workload.Labels[util.RolloutIDLabel]
@@ -112,5 +107,9 @@
 		return rollout.Spec.RolloutID
 	}
 	return ""
->>>>>>> e1ba1b0e
+}
+
+//isAllowRun return next allow run time
+func (r *rolloutContext) isAllowRun(expectedTime time.Time) (time.Time, bool) {
+	return util.TimeInSlice(expectedTime, &r.rollout.Spec.AllowRunTime)
 }